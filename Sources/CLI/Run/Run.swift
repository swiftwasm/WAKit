import ArgumentParser
import SystemPackage
import WasmKitWASI
import WasmKit

struct Run: ParsableCommand {
    @Flag
    var verbose = false

    @Option
    var profileOutput: String?

    struct EnvOption: ExpressibleByArgument {
        let key: String
        let value: String
        init?(argument: String) {
            var parts = argument.split(separator: "=", maxSplits: 2).makeIterator()
            guard let key = parts.next(), let value = parts.next() else { return nil }
            self.key = String(key)
            self.value = String(value)
        }
    }

    @Option(
        name: .customLong("env"),
        help: ArgumentHelp(
            "Pass an environment variable to the WASI program",
            valueName: "key=value"
        ))
    var environment: [EnvOption] = []

    @Option(name: .customLong("dir"), help: "Grant access to the given host directory")
    var directories: [String] = []

    @Argument
    var path: String

    @Argument
    var arguments: [String] = []

    func run() throws {
        log("Started parsing module", verbose: true)

        let module: Module
        if verbose, #available(macOS 13.0, *) {
            let (parsedModule, parseTime) = try measure {
                try parseWasm(filePath: FilePath(path))
            }
            log("Finished parsing module: \(parseTime)", verbose: true)
            module = parsedModule
        } else {
            module = try parseWasm(filePath: FilePath(path))
        }

        let interceptor = try deriveInterceptor()
        #if !DEBUG
        guard interceptor == nil else {
            fatalError("Internal Error: Interceptor API is unavailable with Release build due to performance reasons")
        }
        #endif
        defer { interceptor?.finalize() }

        let invoke: () throws -> Void
        if module.exports.contains(where: { $0.name == "_start" }) {
            invoke = try instantiateWASI(module: module, interceptor: interceptor?.interceptor)
        } else {
            guard let entry = try instantiateNonWASI(module: module, interceptor: interceptor?.interceptor) else {
                return
            }
            invoke = entry
        }

        if #available(macOS 13.0, *) {
            let (_, invokeTime) = try measure(execution: invoke)
            log("Finished invoking function \"\(path)\": \(invokeTime)", verbose: true)
        } else {
            try invoke()
        }
    }

    func deriveInterceptor() throws -> (interceptor: GuestTimeProfiler, finalize: () -> Void)? {
        guard let outputPath = self.profileOutput else { return nil }
<<<<<<< HEAD
        guard #available(macOS 11, *) else {
            fatalError("Interceptor requires macOS 11+")
        }
        FileManager.default.createFile(atPath: outputPath, contents: nil)
        let fileHandle = try FileHandle(forWritingTo: URL(fileURLWithPath: outputPath))
        let profiler = GuestTimeProfiler(encoder: JSONEncoder()) { data in
            try? fileHandle.write(contentsOf: data)
=======
        let fileHandle = try FileDescriptor.open(
            FilePath(outputPath), .writeOnly, options: .create
        )
        let profiler = GuestTimeProfiler { data in
            var data = data
            _ = data.withUTF8 { try! fileHandle.writeAll($0) }
>>>>>>> 60fdfae9
        }
        return (
            profiler,
            {
                profiler.finalize()
                try! fileHandle.close()

                print("\nProfile Completed: \(outputPath) can be viewed using https://ui.perfetto.dev/")
            }
        )
    }

    func instantiateWASI(module: Module, interceptor: RuntimeInterceptor?) throws -> () throws -> Void {
        // Flatten environment variables into a dictionary (Respect the last value if a key is duplicated)
        let environment = environment.reduce(into: [String: String]()) {
            $0[$1.key] = $1.value
        }
        let preopens = directories.reduce(into: [String: String]()) {
            $0[$1] = $1
        }
        let wasi = try WASIBridgeToHost(args: [path] + arguments, environment: environment, preopens: preopens)
        let runtime = Runtime(hostModules: wasi.hostModules, interceptor: interceptor)
        let moduleInstance = try runtime.instantiate(module: module)
        return {
            let exitCode = try wasi.start(moduleInstance, runtime: runtime)
            throw ExitCode(Int32(exitCode))
        }
    }

    func instantiateNonWASI(module: Module, interceptor: RuntimeInterceptor?) throws -> (() throws -> Void)? {
        let functionName = arguments.first
        let arguments = arguments.dropFirst()

        var parameters: [Value] = []
        for argument in arguments {
            let parameter: Value
            let type = argument.prefix { $0 != ":" }
            let value = argument.drop { $0 != ":" }.dropFirst()
            switch type {
            case "i32": parameter = Value(signed: Int32(value)!)
            case "i64": parameter = Value(signed: Int64(value)!)
            case "f32": parameter = .f32(Float32(value)!.bitPattern)
            case "f64": parameter = .f64(Float64(value)!.bitPattern)
            default: fatalError("unknown type")
            }
            parameters.append(parameter)
        }
        guard let functionName else {
            log("Error: No function specified to run in a given module.")
            return nil
        }

        let runtime = Runtime(interceptor: interceptor)
        let moduleInstance = try runtime.instantiate(module: module)
        return {
            log("Started invoking function \"\(functionName)\" with parameters: \(parameters)", verbose: true)
            let results = try runtime.invoke(moduleInstance, function: functionName, with: parameters)
            print(results.description)
        }
    }

    @available(macOS 13.0, iOS 16.0, watchOS 9.0, tvOS 16.0, *)
    func measure<Result>(
        execution: () throws -> Result
    ) rethrows -> (Result, String) {
        var result: Result!
        let formattedTime = try ContinuousClock().measure {
            result = try execution()
        }

        return (result, formattedTime.description)
    }

    @Sendable func log(_ message: String, verbose: Bool = false) {
        if !verbose || self.verbose {
            try! FileDescriptor.standardError.writeAll((message + "\n").utf8)
        }
    }
}

extension JSONEncoder: GuestTimeProfilerJSONEncoder {}<|MERGE_RESOLUTION|>--- conflicted
+++ resolved
@@ -80,22 +80,12 @@
 
     func deriveInterceptor() throws -> (interceptor: GuestTimeProfiler, finalize: () -> Void)? {
         guard let outputPath = self.profileOutput else { return nil }
-<<<<<<< HEAD
-        guard #available(macOS 11, *) else {
-            fatalError("Interceptor requires macOS 11+")
-        }
-        FileManager.default.createFile(atPath: outputPath, contents: nil)
-        let fileHandle = try FileHandle(forWritingTo: URL(fileURLWithPath: outputPath))
-        let profiler = GuestTimeProfiler(encoder: JSONEncoder()) { data in
-            try? fileHandle.write(contentsOf: data)
-=======
         let fileHandle = try FileDescriptor.open(
             FilePath(outputPath), .writeOnly, options: .create
         )
         let profiler = GuestTimeProfiler { data in
             var data = data
             _ = data.withUTF8 { try! fileHandle.writeAll($0) }
->>>>>>> 60fdfae9
         }
         return (
             profiler,
@@ -174,6 +164,4 @@
             try! FileDescriptor.standardError.writeAll((message + "\n").utf8)
         }
     }
-}
-
-extension JSONEncoder: GuestTimeProfilerJSONEncoder {}+}