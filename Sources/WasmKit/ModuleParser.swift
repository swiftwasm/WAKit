import SystemPackage
import WasmParser

/// Parse a given file as a WebAssembly binary format file
/// > Note: <https://webassembly.github.io/spec/core/binary/index.html>
public func parseWasm(filePath: FilePath, features: WasmFeatureSet = .default) throws -> Module {
    let fileHandle = try FileDescriptor.open(filePath, .readOnly)
    defer { try? fileHandle.close() }
    let stream = try FileHandleStream(fileHandle: fileHandle)
    let module = try parseModule(stream: stream, features: features)
    return module
}

/// Parse a given byte array as a WebAssembly binary format file
/// > Note: <https://webassembly.github.io/spec/core/binary/index.html>
public func parseWasm(bytes: [UInt8], features: WasmFeatureSet = .default) throws -> Module {
    let stream = StaticByteStream(bytes: bytes)
    let module = try parseModule(stream: stream, features: features)
    return module
}


private struct OrderTracking {
    enum Order: UInt8 {
        case initial = 0
        case type
        case _import
        case function
        case table
        case memory
        case tag
        case global
        case export
        case start
        case element
        case dataCount
        case code
        case data
    }

    private var last: Order = .initial
    mutating func track(order: Order) throws {
        guard last.rawValue < order.rawValue else {
            throw WasmParserError.sectionOutOfOrder
        }
        last = order
    }
}

/// > Note:
/// <https://webassembly.github.io/spec/core/binary/modules.html#binary-module>
func parseModule<Stream: ByteStream>(stream: Stream, features: WasmFeatureSet = .default) throws -> Module {
    var module = Module()

    var orderTracking = OrderTracking()
    var typeIndices = [TypeIndex]()
    var codes = [Code]()
    var parser = WasmParser.Parser<Stream>(
        stream: stream, features: features
    )

    while let payload = try parser.parseNext() {
        switch payload {
        case .header: break
        case .customSection(let customSection):
            module.customSections.append(customSection)
        case .typeSection(let types):
            try orderTracking.track(order: .type)
            module.types = types
        case .importSection(let importSection):
            try orderTracking.track(order: ._import)
            module.imports = importSection
        case .functionSection(let types):
            try orderTracking.track(order: .function)
            typeIndices = types
        case .tableSection(let tableSection):
            try orderTracking.track(order: .table)
            module.tables = tableSection
        case .memorySection(let memorySection):
            try orderTracking.track(order: .memory)
            module.memories = memorySection
        case .globalSection(let globalSection):
            try orderTracking.track(order: .global)
            module.globals = globalSection
        case .exportSection(let exportSection):
            try orderTracking.track(order: .export)
            module.exports = exportSection
        case .startSection(let functionIndex):
            try orderTracking.track(order: .start)
            module.start = functionIndex
        case .elementSection(let elementSection):
            try orderTracking.track(order: .element)
            module.elements = elementSection
        case .codeSection(let codeSection):
            try orderTracking.track(order: .code)
            codes = codeSection
        case .dataSection(let dataSection):
            try orderTracking.track(order: .data)
            module.data = dataSection
        case .dataCount(let dataCount):
            try orderTracking.track(order: .dataCount)
            module.dataCount = dataCount
        }
    }

    guard typeIndices.count == codes.count else {
        throw WasmParserError.inconsistentFunctionAndCodeLength(
            functionCount: typeIndices.count,
            codeCount: codes.count
        )
    }

    if let dataCount = module.dataCount, dataCount != UInt32(module.data.count) {
        throw WasmParserError.inconsistentDataCountAndDataSectionLength(
            dataCount: dataCount,
            dataSection: module.data.count
        )
    }

    let translatorContext = InstructionTranslator.Module(
        typeSection: module.types,
        importSection: module.imports,
        functionSection: typeIndices,
        globalTypes: module.globals.map { $0.type },
        memoryTypes: module.memories.map { $0.type },
        tables: module.tables
    )
<<<<<<< HEAD
    #warning("Get env without foundation")
    let enableAssertDefault = false // _slowPath(getenv("WASMKIT_ENABLE_ASSERT") != nil)
=======
>>>>>>> 60fdfae9
    let functions = codes.enumerated().map { [hasDataCount = parser.hasDataCount, features] index, code in
        let funcTypeIndex = typeIndices[index]
        let funcType = module.types[Int(funcTypeIndex)]
        return GuestFunction(
            type: typeIndices[index], locals: code.locals,
            body: {
                let enableAssert: Bool
                #if ASSERT
                enableAssert = true
                #else
                enableAssert = false
                #endif
                
                var translator = InstructionTranslator(
                    allocator: module.allocator,
                    module: translatorContext,
                    type: funcType, locals: code.locals
                )

                if enableAssert && !_isFastAssertConfiguration() {
                    let globalFuncIndex = module.imports.count + index
                    print("🚀 Starting Translation for code[\(globalFuncIndex)] (\(funcType))")
                    var tracing = InstructionTracingVisitor(trace: {
                        print("🍵 code[\(globalFuncIndex)] Translating \($0)")
                    }, visitor: translator)
                    try WasmParser.parseExpression(
                        bytes: Array(code.expression),
                        features: features, hasDataCount: hasDataCount,
                        visitor: &tracing
                    )
                    let newISeq = InstructionSequence(instructions: tracing.visitor.finalize())
                    return newISeq
                }
                try WasmParser.parseExpression(
                    bytes: Array(code.expression),
                    features: features, hasDataCount: hasDataCount,
                    visitor: &translator
                )
                return InstructionSequence(instructions: translator.finalize())
            })
    }
    module.functions = functions

    return module
}<|MERGE_RESOLUTION|>--- conflicted
+++ resolved
@@ -125,11 +125,6 @@
         memoryTypes: module.memories.map { $0.type },
         tables: module.tables
     )
-<<<<<<< HEAD
-    #warning("Get env without foundation")
-    let enableAssertDefault = false // _slowPath(getenv("WASMKIT_ENABLE_ASSERT") != nil)
-=======
->>>>>>> 60fdfae9
     let functions = codes.enumerated().map { [hasDataCount = parser.hasDataCount, features] index, code in
         let funcTypeIndex = typeIndices[index]
         let funcType = module.types[Int(funcTypeIndex)]
