// Generated using Sourcery 0.16.0 — https://github.com/krzysztofzablocki/Sourcery
// DO NOT EDIT

// swiftlint:disable file_length
fileprivate func compareOptionals<T>(lhs: T?, rhs: T?, compare: (_ lhs: T, _ rhs: T) -> Bool) -> Bool {
    switch (lhs, rhs) {
    case let (lValue?, rValue?):
        return compare(lValue, rValue)
    case (nil, nil):
        return true
    default:
        return false
    }
}

fileprivate func compareArrays<T>(lhs: [T], rhs: [T], compare: (_ lhs: T, _ rhs: T) -> Bool) -> Bool {
    guard lhs.count == rhs.count else { return false }
    for (idx, lhsItem) in lhs.enumerated() {
        guard compare(lhsItem, rhs[idx]) else { return false }
    }

    return true
}


// MARK: - AutoEquatable for classes, protocols, structs
// MARK: - ExportInstance AutoEquatable
extension ExportInstance: Equatable {}
internal func == (lhs: ExportInstance, rhs: ExportInstance) -> Bool {
    guard lhs.name == rhs.name else { return false }
    guard lhs.value == rhs.value else { return false }
    return true
}
// MARK: - Frame AutoEquatable
extension Frame: Equatable {}
internal func == (lhs: Frame, rhs: Frame) -> Bool {
    guard lhs.arity == rhs.arity else { return false }
    guard lhs.module == rhs.module else { return false }
    guard lhs.locals == rhs.locals else { return false }
    return true
}
// MARK: - Function AutoEquatable
extension Function: Equatable {}
public func == (lhs: Function, rhs: Function) -> Bool {
    guard lhs.type == rhs.type else { return false }
    guard lhs.locals == rhs.locals else { return false }
    guard lhs.body == rhs.body else { return false }
    return true
}
// MARK: - GlobalType AutoEquatable
extension GlobalType: Equatable {}
public func == (lhs: GlobalType, rhs: GlobalType) -> Bool {
    guard lhs.mutability == rhs.mutability else { return false }
    guard lhs.valueType == rhs.valueType else { return false }
    return true
}
// MARK: - Label AutoEquatable
extension Label: Equatable {}
internal func == (lhs: Label, rhs: Label) -> Bool {
    guard lhs.arity == rhs.arity else { return false }
    guard lhs.continuation == rhs.continuation else { return false }
    guard lhs.range == rhs.range else { return false }
    return true
}
// MARK: - ModuleInstance AutoEquatable
extension ModuleInstance: Equatable {}
public func == (lhs: ModuleInstance, rhs: ModuleInstance) -> Bool {
    guard lhs.types == rhs.types else { return false }
    guard lhs.functionAddresses == rhs.functionAddresses else { return false }
    guard lhs.tableAddresses == rhs.tableAddresses else { return false }
    guard lhs.memoryAddresses == rhs.memoryAddresses else { return false }
    guard lhs.globalAddresses == rhs.globalAddresses else { return false }
    guard lhs.exportInstances == rhs.exportInstances else { return false }
    return true
}
// MARK: - TableType AutoEquatable
extension TableType: Equatable {}
public func == (lhs: TableType, rhs: TableType) -> Bool {
    guard lhs.elementType == rhs.elementType else { return false }
    guard lhs.limits == rhs.limits else { return false }
    return true
}

// MARK: - AutoEquatable for Enums
// MARK: - ExternalType AutoEquatable
extension ExternalType: Equatable {}
public func == (lhs: ExternalType, rhs: ExternalType) -> Bool {
    switch (lhs, rhs) {
    case (.function(let lhs), .function(let rhs)):
        return lhs == rhs
    case (.table(let lhs), .table(let rhs)):
        return lhs == rhs
    case (.memory(let lhs), .memory(let rhs)):
        return lhs == rhs
    case (.global(let lhs), .global(let rhs)):
        return lhs == rhs
    default: return false
    }
}
// MARK: - FunctionType AutoEquatable
extension FunctionType: Equatable {}
public func == (lhs: FunctionType, rhs: FunctionType) -> Bool {
    switch (lhs, rhs) {
    case (.any, .any):
        return true
    case (.some(let lhs), .some(let rhs)):
        if lhs.parameters != rhs.parameters { return false }
        if lhs.results != rhs.results { return false }
        return true
    default: return false
    }
<<<<<<< HEAD
}
// MARK: - NumericInstruction.Binary AutoEquatable
extension NumericInstruction.Binary: Equatable {}
internal func == (lhs: NumericInstruction.Binary, rhs: NumericInstruction.Binary) -> Bool {
    switch (lhs, rhs) {
    case (.add(let lhs), .add(let rhs)):
        return lhs == rhs
    case (.sub(let lhs), .sub(let rhs)):
        return lhs == rhs
    case (.mul(let lhs), .mul(let rhs)):
        return lhs == rhs
    case (.eq(let lhs), .eq(let rhs)):
        return lhs == rhs
    case (.ne(let lhs), .ne(let rhs)):
        return lhs == rhs
    case (.divS(let lhs), .divS(let rhs)):
        return lhs == rhs
    case (.divU(let lhs), .divU(let rhs)):
        return lhs == rhs
    case (.remS(let lhs), .remS(let rhs)):
        return lhs == rhs
    case (.remU(let lhs), .remU(let rhs)):
        return lhs == rhs
    case (.and(let lhs), .and(let rhs)):
        return lhs == rhs
    case (.or(let lhs), .or(let rhs)):
        return lhs == rhs
    case (.xor(let lhs), .xor(let rhs)):
        return lhs == rhs
    case (.shl(let lhs), .shl(let rhs)):
        return lhs == rhs
    case (.shrS(let lhs), .shrS(let rhs)):
        return lhs == rhs
    case (.shrU(let lhs), .shrU(let rhs)):
        return lhs == rhs
    case (.rotl(let lhs), .rotl(let rhs)):
        return lhs == rhs
    case (.rotr(let lhs), .rotr(let rhs)):
        return lhs == rhs
    case (.ltS(let lhs), .ltS(let rhs)):
        return lhs == rhs
    case (.ltU(let lhs), .ltU(let rhs)):
        return lhs == rhs
    case (.gtS(let lhs), .gtS(let rhs)):
        return lhs == rhs
    case (.gtU(let lhs), .gtU(let rhs)):
        return lhs == rhs
    case (.leS(let lhs), .leS(let rhs)):
        return lhs == rhs
    case (.leU(let lhs), .leU(let rhs)):
        return lhs == rhs
    case (.geS(let lhs), .geS(let rhs)):
        return lhs == rhs
    case (.geU(let lhs), .geU(let rhs)):
        return lhs == rhs
    case (.div(let lhs), .div(let rhs)):
        return lhs == rhs
    case (.min(let lhs), .min(let rhs)):
        return lhs == rhs
    case (.max(let lhs), .max(let rhs)):
        return lhs == rhs
    case (.copysign(let lhs), .copysign(let rhs)):
        return lhs == rhs
    case (.lt(let lhs), .lt(let rhs)):
        return lhs == rhs
    case (.gt(let lhs), .gt(let rhs)):
        return lhs == rhs
    case (.le(let lhs), .le(let rhs)):
        return lhs == rhs
    case (.ge(let lhs), .ge(let rhs)):
        return lhs == rhs
    default: return false
    }
}
// MARK: - NumericInstruction.Constant AutoEquatable
extension NumericInstruction.Constant: Equatable {}
internal func == (lhs: NumericInstruction.Constant, rhs: NumericInstruction.Constant) -> Bool {
    switch (lhs, rhs) {
    case (.const(let lhs), .const(let rhs)):
        return lhs == rhs
    }
}
// MARK: - NumericInstruction.Conversion AutoEquatable
extension NumericInstruction.Conversion: Equatable {}
internal func == (lhs: NumericInstruction.Conversion, rhs: NumericInstruction.Conversion) -> Bool {
    switch (lhs, rhs) {
    case (.wrap(let lhs), .wrap(let rhs)):
        if lhs.0 != rhs.0 { return false }
        if lhs.1 != rhs.1 { return false }
        return true
    case (.extendS(let lhs), .extendS(let rhs)):
        if lhs.0 != rhs.0 { return false }
        if lhs.1 != rhs.1 { return false }
        return true
    case (.extendU(let lhs), .extendU(let rhs)):
        if lhs.0 != rhs.0 { return false }
        if lhs.1 != rhs.1 { return false }
        return true
    case (.truncS(let lhs), .truncS(let rhs)):
        if lhs.0 != rhs.0 { return false }
        if lhs.1 != rhs.1 { return false }
        return true
    case (.truncU(let lhs), .truncU(let rhs)):
        if lhs.0 != rhs.0 { return false }
        if lhs.1 != rhs.1 { return false }
        return true
    case (.convertS(let lhs), .convertS(let rhs)):
        if lhs.0 != rhs.0 { return false }
        if lhs.1 != rhs.1 { return false }
        return true
    case (.convertU(let lhs), .convertU(let rhs)):
        if lhs.0 != rhs.0 { return false }
        if lhs.1 != rhs.1 { return false }
        return true
    case (.demote(let lhs), .demote(let rhs)):
        if lhs.0 != rhs.0 { return false }
        if lhs.1 != rhs.1 { return false }
        return true
    case (.promote(let lhs), .promote(let rhs)):
        if lhs.0 != rhs.0 { return false }
        if lhs.1 != rhs.1 { return false }
        return true
    case (.reinterpret(let lhs), .reinterpret(let rhs)):
        if lhs.0 != rhs.0 { return false }
        if lhs.1 != rhs.1 { return false }
        return true
    default: return false
    }
}
// MARK: - NumericInstruction.Unary AutoEquatable
extension NumericInstruction.Unary: Equatable {}
internal func == (lhs: NumericInstruction.Unary, rhs: NumericInstruction.Unary) -> Bool {
    switch (lhs, rhs) {
    case (.clz(let lhs), .clz(let rhs)):
        return lhs == rhs
    case (.ctz(let lhs), .ctz(let rhs)):
        return lhs == rhs
    case (.popcnt(let lhs), .popcnt(let rhs)):
        return lhs == rhs
    case (.eqz(let lhs), .eqz(let rhs)):
        return lhs == rhs
    case (.abs(let lhs), .abs(let rhs)):
        return lhs == rhs
    case (.neg(let lhs), .neg(let rhs)):
        return lhs == rhs
    case (.ceil(let lhs), .ceil(let rhs)):
        return lhs == rhs
    case (.floor(let lhs), .floor(let rhs)):
        return lhs == rhs
    case (.trunc(let lhs), .trunc(let rhs)):
        return lhs == rhs
    case (.nearest(let lhs), .nearest(let rhs)):
        return lhs == rhs
    case (.sqrt(let lhs), .sqrt(let rhs)):
        return lhs == rhs
    default: return false
    }
=======
>>>>>>> ad9183e5
}<|MERGE_RESOLUTION|>--- conflicted
+++ resolved
@@ -109,7 +109,6 @@
         return true
     default: return false
     }
-<<<<<<< HEAD
 }
 // MARK: - NumericInstruction.Binary AutoEquatable
 extension NumericInstruction.Binary: Equatable {}
@@ -267,6 +266,4 @@
         return lhs == rhs
     default: return false
     }
-=======
->>>>>>> ad9183e5
 }